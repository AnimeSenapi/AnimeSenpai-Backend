import { z } from 'zod'
import { router, publicProcedure } from '../lib/trpc.js'
import { db, getCacheStrategy } from '../lib/db.js'
import { Prisma } from '@prisma/client'
import { createSeriesEntries } from '../lib/series-grouping.js'
import { ANIME_FILTERS } from '../types/anime-filters.js'

// Configuration constants for children's show filtering
// Uses shared filter configuration where applicable
const CHILDRENS_DEMOGRAPHICS = ANIME_FILTERS.excludedDemographics
const CHILDRENS_GENRES = ['Kids', ...ANIME_FILTERS.excludedGenres.filter(g => g.toLowerCase() !== 'hentai' && g.toLowerCase() !== 'erotica')]
const CHILDRENS_RATINGS = ['G', 'PG'] // Include PG as it's often children's content (PG-13 is too broad, includes many teen shows)
const LONG_RUNNING_THRESHOLD_EPISODES = ANIME_FILTERS.longRunningThresholdEpisodes ?? 100
const LONG_RUNNING_YEARS_OLD = ANIME_FILTERS.longRunningThresholdYears ?? 5
const EDUCATIONAL_THEMES = ANIME_FILTERS.excludedThemes
// Stricter exception threshold - require BOTH high rating AND high popularity to bypass children's filter
const MIN_QUALITY_RATING_FOR_EXCEPTION = 8.0 // Raised from 7.5 - only truly exceptional anime bypass
const MIN_POPULARITY_FOR_EXCEPTION = 5000 // Require significant popularity to bypass

// Children's show filter to automatically exclude children's content, educational shows, and long-running children's series
// Uses database metadata (demographics, genres, ratings, themes) instead of hardcoded title patterns
// More sophisticated: allows exceptions for highly-rated anime and uses multiple indicators
// Export for use in other routers (calendar, recommendations, etc.)
export const getChildrensShowFilter = (): Prisma.AnimeWhereInput => {
  const fiveYearsAgo = new Date()
  fiveYearsAgo.setFullYear(fiveYearsAgo.getFullYear() - LONG_RUNNING_YEARS_OLD)

  // Build the OR conditions for children's indicators
  const childrensIndicators: Prisma.AnimeWhereInput[] = [
    // Children's demographics
    {
      demographics: {
        hasSome: CHILDRENS_DEMOGRAPHICS
      }
    },
    // Children's genres
    {
      genres: {
        some: {
          genre: {
            name: {
              in: CHILDRENS_GENRES,
              mode: Prisma.QueryMode.insensitive
            }
          }
        }
      }
    },
    // Children's ratings
    {
      rating: {
        in: CHILDRENS_RATINGS,
        mode: Prisma.QueryMode.insensitive
      }
    },
    // Educational content
    {
      OR: [
        {
          themes: {
            hasSome: EDUCATIONAL_THEMES
          }
        },
        {
          tags: {
            hasSome: EDUCATIONAL_THEMES
          }
        }
      ]
    }
  ]

  // Add long-running children's shows filter if enabled
  if (ANIME_FILTERS.excludeLongRunningChildrenShows !== false) {
    childrensIndicators.push({
      // Long-running low-quality series (high episode count + old + low rating + low popularity)
      AND: [
        { episodes: { gte: LONG_RUNNING_THRESHOLD_EPISODES } },
        { startDate: { lte: fiveYearsAgo } },
        {
          OR: [
            // Low rating
            { averageRating: { lt: 6.5 } },
            // Low popularity indicators
            {
              AND: [
                { viewCount: { lt: 500 } },
                { popularity: { lt: 500 } }
              ]
            }
          ]
        }
      ]
    })
  }

  return {
    AND: [
      // Exclude anime that match children's criteria UNLESS they're both highly rated AND very popular
      {
        NOT: {
          AND: [
            // Must match at least one children's indicator
            {
              OR: childrensIndicators
            },
            // BUT allow exception ONLY if BOTH conditions are met (stricter filtering)
            {
              NOT: {
                AND: [
                  // Must have exceptional rating
                  { averageRating: { gte: MIN_QUALITY_RATING_FOR_EXCEPTION } },
                  // AND must have significant popularity (viewCount OR popularity OR members)
                  {
                    OR: [
                      { viewCount: { gte: MIN_POPULARITY_FOR_EXCEPTION } },
                      { popularity: { gte: MIN_POPULARITY_FOR_EXCEPTION } },
                      { members: { gte: MIN_POPULARITY_FOR_EXCEPTION } }
                    ]
                  }
                ]
              }
            }
          ]
        }
      }
    ]
  }
}

// Content filter to exclude adult content (Hentai, explicit material)
// Uses shared filter configuration from anime-filters.ts
// Export for use in other routers (recommendations, social, etc.)
export const getContentFilter = (): Prisma.AnimeWhereInput => {
  const conditions: Prisma.AnimeWhereInput[] = []

  // Exclude anime without genres (incomplete data)
  // Anime must have at least one genre to be included if excludeWithoutGenres is enabled
  if (ANIME_FILTERS.excludeWithoutGenres !== false) {
    conditions.push({
      genres: {
        some: {} // Must have at least one genre
      }
    })
  }

  // Exclude anime without tags/themes (incomplete data)
  // Anime must have at least one tag or theme if excludeWithoutTags is enabled
  if (ANIME_FILTERS.excludeWithoutTags !== false) {
    conditions.push({
      OR: [
        { themes: { isEmpty: false } }, // Has themes
        { tags: { isEmpty: false } }, // Has tags
        // If genres are allowed, they can count as tags
        ...(ANIME_FILTERS.excludeWithoutGenres === false ? [{ genres: { some: {} } }] : [])
      ]
    })
  }

  // Exclude ratings
  for (const excludedRating of ANIME_FILTERS.excludedRatings) {
    conditions.push({
      NOT: {
        rating: { contains: excludedRating, mode: Prisma.QueryMode.insensitive }
      }
    })
    // Also check for ratings that start with the excluded rating (e.g., "Rx")
    if (excludedRating.length <= 5) {
      conditions.push({
        NOT: {
          rating: { startsWith: excludedRating, mode: Prisma.QueryMode.insensitive }
        }
      })
    }
  }

  // Exclude genres
  if (ANIME_FILTERS.excludedGenres.length > 0) {
    conditions.push({
      NOT: {
        genres: {
          some: {
            genre: {
              name: { in: ANIME_FILTERS.excludedGenres, mode: Prisma.QueryMode.insensitive }
            }
          }
        }
      }
    })
  }

  // Exclude non-anime types (Music, Manga, etc.)
  if (ANIME_FILTERS.excludedTypes && ANIME_FILTERS.excludedTypes.length > 0) {
    conditions.push({
      NOT: {
        type: { in: ANIME_FILTERS.excludedTypes, mode: Prisma.QueryMode.insensitive }
      }
    })
  }

  // Include children's show filter to exclude children's content
  const childrensFilter = getChildrensShowFilter()
  const childrensFilterConditions = Array.isArray(childrensFilter.AND) ? childrensFilter.AND : []
  if (childrensFilterConditions.length > 0) {
    conditions.push(...childrensFilterConditions)
  }
<<<<<<< HEAD
}

// Configuration constants for children's show filtering
// Uses shared filter configuration where applicable
const CHILDRENS_DEMOGRAPHICS = ANIME_FILTERS.excludedDemographics
const CHILDRENS_GENRES = ['Kids', ...ANIME_FILTERS.excludedGenres.filter(g => g.toLowerCase() !== 'hentai' && g.toLowerCase() !== 'erotica')]
const CHILDRENS_RATINGS = ['G', 'PG'] // Include PG as it's often children's content
const LONG_RUNNING_THRESHOLD_EPISODES = ANIME_FILTERS.longRunningThresholdEpisodes ?? 100
const LONG_RUNNING_YEARS_OLD = ANIME_FILTERS.longRunningThresholdYears ?? 5
const EDUCATIONAL_THEMES = ANIME_FILTERS.excludedThemes
const MIN_QUALITY_RATING_FOR_EXCEPTION = 7.5 // Allow highly-rated anime even if they match children's criteria

// Children's show filter to automatically exclude children's content, educational shows, and long-running children's series
// Uses database metadata (demographics, genres, ratings, themes) instead of hardcoded title patterns
// More sophisticated: allows exceptions for highly-rated anime and uses multiple indicators
// Export for use in other routers (calendar, recommendations, etc.)
export const getChildrensShowFilter = (): Prisma.AnimeWhereInput => {
  const fiveYearsAgo = new Date()
  fiveYearsAgo.setFullYear(fiveYearsAgo.getFullYear() - LONG_RUNNING_YEARS_OLD)
=======
>>>>>>> de6ed89e

  // Build the OR conditions for children's indicators
  const childrensIndicators: Prisma.AnimeWhereInput[] = [
    // Children's demographics
    {
      demographics: {
        hasSome: CHILDRENS_DEMOGRAPHICS
      }
    },
    // Children's genres
    {
      genres: {
        some: {
          genre: {
            name: {
              in: CHILDRENS_GENRES,
              mode: Prisma.QueryMode.insensitive
            }
          }
        }
      }
    },
    // Children's ratings
    {
      rating: {
        in: CHILDRENS_RATINGS,
        mode: Prisma.QueryMode.insensitive
      }
    },
    // Educational content
    {
      OR: [
        {
          themes: {
            hasSome: EDUCATIONAL_THEMES
          }
        },
        {
          tags: {
            hasSome: EDUCATIONAL_THEMES
          }
        }
      ]
    }
  ]

  // Add long-running children's shows filter if enabled
  if (ANIME_FILTERS.excludeLongRunningChildrenShows !== false) {
    childrensIndicators.push({
      // Long-running low-quality series (high episode count + old + low rating + low popularity)
      AND: [
        { episodes: { gte: LONG_RUNNING_THRESHOLD_EPISODES } },
        { startDate: { lte: fiveYearsAgo } },
        {
          OR: [
            // Low rating
            { averageRating: { lt: 6.5 } },
            // Low popularity indicators
            {
              AND: [
                { viewCount: { lt: 500 } },
                { popularity: { lt: 500 } }
              ]
            }
          ]
        }
      ]
    })
  }

  return {
<<<<<<< HEAD
    AND: [
      // Exclude anime that match children's criteria UNLESS they're highly rated
      {
        NOT: {
          AND: [
            // Must match at least one children's indicator
            {
              OR: childrensIndicators
            },
            // BUT exclude if it's highly rated (exception for quality anime)
            {
              NOT: {
                averageRating: { gte: MIN_QUALITY_RATING_FOR_EXCEPTION }
              }
            },
            // AND exclude if it's very popular (exception for popular anime)
            {
              NOT: {
                OR: [
                  { viewCount: { gte: 2000 } },
                  { popularity: { gte: 2000 } }
                ]
              }
            }
          ]
        }
      }
    ]
=======
    AND: conditions
>>>>>>> de6ed89e
  }
}

// Quality filter to exclude obscure anime that no one has heard of
// Filters out low-quality anime based on rating, popularity, and view count
// More nuanced approach: different thresholds for different eras and considers multiple quality indicators
// Also excludes children's shows and educational content via getChildrensShowFilter()
// Export for use in other routers (calendar, recommendations, etc.)
export const getQualityFilter = (): Prisma.AnimeWhereInput => {
  const childrensFilter = getChildrensShowFilter()
  const childrensFilterConditions = Array.isArray(childrensFilter.AND) ? childrensFilter.AND : []
  
  return {
    AND: [
      // Exclude children's shows and educational content
      ...childrensFilterConditions,
      // Quality requirements - must meet at least one of these
      {
        OR: [
          // Exceptionally well-rated AND popular anime (any era)
          {
            AND: [
              { averageRating: { gte: 7.5 } },
              {
                OR: [
                  { viewCount: { gte: 1500 } },
                  { popularity: { gte: 1500 } },
                  { members: { gte: 2000 } }, // Consider member count
                  { favorites: { gte: 100 } } // Consider favorites
                ]
              }
            ]
          },
          // Very popular anime (even if rating is lower)
          {
            AND: [
              {
                OR: [
                  { viewCount: { gte: 3000 } },
                  { popularity: { gte: 3000 } },
                  { members: { gte: 5000 } }
                ]
              },
              { averageRating: { gte: 6.5 } } // Still needs decent rating
            ]
          },
          // Classic anime (pre-2010) - more lenient thresholds
          {
            AND: [
              { year: { lt: 2010 } },
              {
                OR: [
                  { averageRating: { gte: 7.0 } },
                  { viewCount: { gte: 1000 } },
                  { popularity: { gte: 1000 } },
                  { members: { gte: 1500 } }
                ]
              }
            ]
          },
          // Recent anime (2010-2014) - moderate requirements
          {
            AND: [
              { year: { gte: 2010, lt: 2015 } },
              {
                OR: [
                  // High rating with some popularity
                  {
                    AND: [
                      { averageRating: { gte: 7.3 } },
                      {
                        OR: [
                          { viewCount: { gte: 1000 } },
                          { popularity: { gte: 1000 } }
                        ]
                      }
                    ]
                  },
                  // Moderate rating with high popularity
                  {
                    AND: [
                      { averageRating: { gte: 6.8 } },
                      {
                        OR: [
                          { viewCount: { gte: 2000 } },
                          { popularity: { gte: 2000 } }
                        ]
                      }
                    ]
                  }
                ]
              }
            ]
          },
          // Modern anime (2015-2019) - stricter requirements
          {
            AND: [
              { year: { gte: 2015, lt: 2020 } },
              { averageRating: { gte: 7.2 } },
              {
                OR: [
                  { viewCount: { gte: 1500 } },
                  { popularity: { gte: 1500 } },
                  { members: { gte: 2000 } }
                ]
              }
            ]
          },
          // Very recent anime (2020+) - strict quality requirements
          {
            AND: [
              { year: { gte: 2020 } },
              { averageRating: { gte: 7.0 } },
              {
                OR: [
                  { viewCount: { gte: 1200 } },
                  { popularity: { gte: 1200 } },
                  { members: { gte: 1500 } }
                ]
              }
            ]
          },
          // Highly favorited anime (indicator of quality even if other metrics are lower)
          {
            AND: [
              { favorites: { gte: 500 } },
              { averageRating: { gte: 6.8 } }
            ]
          }
        ]
      }
    ]
  }
}

export const animeRouter = router({
  // Get all anime with pagination and filters
  getAll: publicProcedure
    .input(z.object({
      page: z.number().min(1).default(1),
      limit: z.number().min(1).max(100).default(20), // Reduced max to prevent API size limit errors
      search: z.string().optional(),
      genre: z.string().optional(),
      genres: z.array(z.string()).optional(), // Multiple genres
      studio: z.string().optional(),
      studios: z.array(z.string()).optional(), // Multiple studios
      season: z.string().optional(),
      seasons: z.array(z.string()).optional(), // Multiple seasons
      status: z.string().optional(),
      statuses: z.array(z.string()).optional(), // Multiple statuses
      year: z.number().optional(),
      years: z.array(z.number()).optional(), // Multiple years
      type: z.string().optional(),
      types: z.array(z.string()).optional(), // Multiple types
      minRating: z.number().min(0).max(10).optional(),
      maxRating: z.number().min(0).max(10).optional(),
      sortBy: z.enum(['title', 'year', 'averageRating', 'viewCount', 'createdAt', 'episodes', 'popularity']).default('averageRating'),
      sortOrder: z.enum(['asc', 'desc']).default('desc')
    }))
    .query(async ({ input = {} }) => {
      const {
        page = 1,
        limit = 20,
        search,
        genre,
        genres,
        studio,
        studios,
        season,
        seasons,
        status,
        statuses,
        year,
        years,
        type,
        types,
        minRating,
        maxRating,
        sortBy = 'averageRating',
        sortOrder = 'desc'
      } = input
      
      const skip = (page - 1) * limit

      const where: any = {
        ...getContentFilter()
      }

      if (search) {
        where.OR = [
          { title: { contains: search, mode: Prisma.QueryMode.insensitive } },
          { titleEnglish: { contains: search, mode: Prisma.QueryMode.insensitive } },
          { titleJapanese: { contains: search, mode: Prisma.QueryMode.insensitive } },
          { description: { contains: search, mode: Prisma.QueryMode.insensitive } }
        ]
      }

      // Genre filter (single or multiple)
      if (genre || (genres && genres.length > 0)) {
        const genreList = genres && genres.length > 0 ? genres : genre ? [genre] : []
        if (genreList.length > 0) {
          where.genres = {
            some: {
              genre: {
                OR: genreList.flatMap(g => [
                  { slug: { equals: g.toLowerCase(), mode: Prisma.QueryMode.insensitive } },
                  { name: { equals: g, mode: Prisma.QueryMode.insensitive } }
                ])
              }
            }
          }
        }
      }

      // Studio filter (single or multiple)
      if (studio || (studios && studios.length > 0)) {
        const studioList = studios && studios.length > 0 ? studios : studio ? [studio] : []
        if (studioList.length > 0) {
          where.studio = {
            in: studioList,
            mode: Prisma.QueryMode.insensitive
          }
        }
      }

      // Season filter (single or multiple)
      if (season || (seasons && seasons.length > 0)) {
        const seasonList = seasons && seasons.length > 0 ? seasons : season ? [season] : []
        if (seasonList.length > 0) {
          where.season = {
            in: seasonList,
            mode: Prisma.QueryMode.insensitive
          }
        }
      }

      // Status filter (single or multiple)
      if (status || (statuses && statuses.length > 0)) {
        const statusList = statuses && statuses.length > 0 ? statuses : status ? [status] : []
        if (statusList.length > 0) {
          where.status = {
            in: statusList,
            mode: Prisma.QueryMode.insensitive
          }
        }
      }

      // Year filter (single or multiple)
      if (year || (years && years.length > 0)) {
        const yearList = years && years.length > 0 ? years : year ? [year] : []
        if (yearList.length > 0) {
          where.year = {
            in: yearList
          }
        }
      }

      // Type filter (single or multiple)
      if (type || (types && types.length > 0)) {
        const typeList = types && types.length > 0 ? types : type ? [type] : []
        if (typeList.length > 0) {
          where.type = {
            in: typeList,
            mode: Prisma.QueryMode.insensitive
          }
        }
      }

      // Rating range filter
      if (minRating !== undefined || maxRating !== undefined) {
        where.averageRating = {}
        if (minRating !== undefined) {
          where.averageRating.gte = minRating
        }
        if (maxRating !== undefined) {
          where.averageRating.lte = maxRating
        }
      }

      const [anime, total] = await Promise.all([
        db.anime.findMany({
          where,
          skip,
          take: limit,
          orderBy: { [sortBy]: sortOrder },
          ...getCacheStrategy(300), // 5 minutes - use Prisma Accelerate caching
          select: {
            id: true,
            slug: true,
            title: true,
            titleEnglish: true,
            titleJapanese: true,
            titleSynonyms: true,
            year: true,
            rating: true,
            status: true,
            type: true,
            episodes: true,
            duration: true,
            season: true,
            coverImage: true,
            bannerImage: true,
            trailerUrl: true,
            viewCount: true,
            ratingCount: true,
            averageRating: true,
            genres: {
              select: {
                genre: {
                  select: {
                    name: true,
                    slug: true,
                  }
                }
              },
              take: 5 // Limit genres to top 5 for performance
            }
          }
        }),
        db.anime.count({ 
          where,
          ...getCacheStrategy(300) // 5 minutes - use Prisma Accelerate caching
        })
      ])

      const result = {
        anime: anime.map((item: typeof anime[0]) => ({
          id: item.id,
          slug: item.slug,
          title: item.title,
          titleEnglish: item.titleEnglish,
          titleJapanese: item.titleJapanese,
          titleSynonyms: item.titleSynonyms,
          year: item.year,
          rating: item.rating,
          status: item.status,
          type: item.type,
          episodes: item.episodes,
          duration: item.duration,
          season: item.season,
          coverImage: item.coverImage,
          bannerImage: item.bannerImage,
          trailerUrl: item.trailerUrl,
          genres: item.genres?.map((g: typeof item.genres[0]) => g.genre) || [],
          stats: {
            viewCount: item.viewCount,
            ratingCount: item.ratingCount,
            averageRating: item.averageRating
          }
        })),
        pagination: {
          page,
          limit,
          total,
          pages: Math.ceil(total / limit)
        }
      }

      // Result is already cached by Prisma Accelerate
      return result
    }),

  // Search anime (dedicated endpoint with better performance)
  search: publicProcedure
    .input(z.object({
      query: z.string().min(1),
      limit: z.number().min(1).max(50).default(10)
    }))
    .query(async ({ input }) => {
      const { query, limit } = input

      const anime = await db.anime.findMany({
        where: {
          OR: [
            { title: { contains: query, mode: Prisma.QueryMode.insensitive } },
            { titleEnglish: { contains: query, mode: Prisma.QueryMode.insensitive } },
            { titleJapanese: { contains: query, mode: Prisma.QueryMode.insensitive } },
            { description: { contains: query, mode: Prisma.QueryMode.insensitive } }
          ]
        },
        take: limit,
        orderBy: [
          { averageRating: 'desc' },
          { viewCount: 'desc' }
        ],
        ...getCacheStrategy(180), // 3 minutes - search results change frequently
        select: {
          id: true,
          slug: true,
          title: true,
          titleEnglish: true,
          titleJapanese: true,
          coverImage: true,
          year: true,
          type: true,
          status: true,
          averageRating: true,
          genres: {
            select: {
              genre: {
                select: {
                  id: true,
                  name: true,
                  slug: true,
                  color: true,
                }
              }
            }
          }
        }
      })

      return anime.map((item: typeof anime[0]) => ({
        id: item.id,
        slug: item.slug,
        title: item.title,
        titleEnglish: item.titleEnglish,
        titleJapanese: item.titleJapanese,
        coverImage: item.coverImage,
        year: item.year,
        type: item.type,
        status: item.status,
        averageRating: item.averageRating,
        genres: item.genres.map((g: typeof item.genres[0]) => g.genre)
      }))
    }),

  // Get anime by slug
  getBySlug: publicProcedure
    .input(z.object({
      slug: z.string()
    }).optional())
    .query(async ({ input = { slug: 'attack-on-titan' } }) => {
      const anime = await db.anime.findFirst({
        where: { 
          ...(input.slug ? { slug: input.slug } : {}),
          ...getContentFilter(),
        },
        select: {
          id: true,
          slug: true,
          title: true,
          titleEnglish: true,
          titleJapanese: true,
          synopsis: true,
          description: true,
          background: true,
          year: true,
          rating: true,
          status: true,
          type: true,
          source: true,
          episodes: true,
          duration: true,
          season: true,
          aired: true,
          broadcast: true,
          coverImage: true,
          bannerImage: true,
          trailer: true,
          trailerUrl: true,
          viewCount: true,
          ratingCount: true,
          averageRating: true,
          producers: true,
          licensors: true,
          studios: true,
          themes: true,
          demographics: true,
          malId: true,
          genres: {
            select: {
              genre: {
                select: {
                  id: true,
                  name: true,
                  slug: true,
                  color: true,
                }
              }
            }
          }
        },
        ...getCacheStrategy(600) // 10 minutes - anime metadata doesn't change frequently
      })

      if (!anime) {
        throw new Error('Anime not found')
      }

      // Increment view count asynchronously (don't wait)
      db.anime.update({
        where: { slug: input.slug },
        data: { viewCount: { increment: 1 } }
      }).catch(() => {}) // Ignore errors

      return {
        id: anime.id,
        slug: anime.slug,
        title: anime.title,
        titleEnglish: anime.titleEnglish,
        titleJapanese: anime.titleJapanese,
        synopsis: anime.synopsis,
        description: anime.description,
        background: anime.background,
        year: anime.year,
        rating: anime.rating,
        status: anime.status,
        type: anime.type,
        source: anime.source,
        episodes: anime.episodes,
        duration: anime.duration,
        season: anime.season,
        aired: anime.aired,
        broadcast: anime.broadcast,
        coverImage: anime.coverImage,
        bannerImage: anime.bannerImage,
        trailer: anime.trailer,
        trailerUrl: anime.trailerUrl,
        producers: anime.producers,
        licensors: anime.licensors,
        studios: anime.studios,
        themes: anime.themes,
        demographics: anime.demographics,
        malId: anime.malId,
        genres: anime.genres?.map((g: any) => g.genre) || [],
        stats: {
          viewCount: anime.viewCount,
          ratingCount: anime.ratingCount,
          averageRating: anime.averageRating
        }
      }
    }),

  // Get all seasons/related anime for a series
  getSeasons: publicProcedure
    .input(z.object({
      animeId: z.string().optional(),
      slug: z.string().optional()
    }))
    .query(async ({ input }) => {
      if (!input.animeId && !input.slug) {
        throw new Error('Either animeId or slug is required')
      }

      // Get the anime first
      const anime = await db.anime.findFirst({
        where: input.animeId ? { id: input.animeId } : (input.slug ? { slug: input.slug } : {}),
        select: {
          id: true,
          title: true,
          titleEnglish: true
        },
        ...getCacheStrategy(600) // 10 minutes - basic anime info
      })

      if (!anime) {
        return { seasons: [], seriesName: '' }
      }

      // Import grouping utilities
      const { 
        extractSeriesInfo, 
        buildSeasonGraph, 
        validateSeasonOrder,
        mergeSeasonsFromSources
      } = await import('../lib/series-grouping.js')

      // PRIMARY: Try to get seasons from database relationships
      let dbSeasons = await buildSeasonGraph(anime.id)

      // FALLBACK: If database relationships are sparse, use title-based matching
      let titleSeasons: typeof dbSeasons = []
      
      if (dbSeasons.length <= 1) {
        // Extract series name for title-based fallback
        const { seriesName } = extractSeriesInfo(anime.title, anime.titleEnglish)
        const cleanSeriesName = seriesName.replace(/\b(The|A|An)\b/gi, '').trim()
        
        // Find anime with similar titles (first pass - broad search)
        const candidateAnime = await db.anime.findMany({
          where: {
            OR: [
              { title: { contains: cleanSeriesName, mode: Prisma.QueryMode.insensitive } },
              { titleEnglish: { contains: cleanSeriesName, mode: Prisma.QueryMode.insensitive } }
            ],
            ...getContentFilter()
          },
          select: {
            id: true,
            slug: true,
            title: true,
            titleEnglish: true,
            year: true,
            type: true,
            episodes: true,
            coverImage: true,
            averageRating: true,
            status: true,
            startDate: true
          },
          take: 50, // Limit to prevent performance issues
          ...getCacheStrategy(600) // 10 minutes - series relationships don't change often
        })
        
        // Filter to only exact series matches (second pass - strict filter)
        const relatedAnime = candidateAnime.filter((a: typeof candidateAnime[0]) => {
          const aInfo = extractSeriesInfo(a.title, a.titleEnglish)
          // Must have exact same series name (case-insensitive)
          const aSeriesClean = aInfo.seriesName.replace(/\b(The|A|An)\b/gi, '').trim().toLowerCase()
          const targetSeriesClean = seriesName.replace(/\b(The|A|An)\b/gi, '').trim().toLowerCase()
          return aSeriesClean === targetSeriesClean
        })

        // Convert to SeasonInfo format
        titleSeasons = relatedAnime.map((a: typeof relatedAnime[0]) => {
          const info = extractSeriesInfo(a.title, a.titleEnglish)
          return {
            animeId: a.id,
            slug: a.slug,
            title: a.title,
            titleEnglish: a.titleEnglish,
            year: a.year,
            type: a.type,
            episodes: a.episodes,
            coverImage: a.coverImage,
            averageRating: a.averageRating,
            status: a.status,
            startDate: a.startDate,
            seasonNumber: info.seasonNumber,
            seasonName: info.seasonName
          }
        })
      }

      // Merge seasons from both sources (database has priority)
      const mergedSeasons = mergeSeasonsFromSources(dbSeasons, titleSeasons)

      // Validate and sort seasons
      const validatedSeasons = validateSeasonOrder(mergedSeasons)

      // Extract series name for response
      const { seriesName } = extractSeriesInfo(anime.title, anime.titleEnglish)

      // Format as seasons (remove confidence/source metadata for API response)
      const seasons = validatedSeasons.map((s) => ({
        seasonNumber: s.seasonNumber,
        seasonName: s.seasonName,
        animeId: s.animeId,
        slug: s.slug,
        title: s.title,
        titleEnglish: s.titleEnglish,
        year: s.year,
        type: s.type,
        episodes: s.episodes,
        coverImage: s.coverImage,
        averageRating: s.averageRating,
        status: s.status
      }))

      return { 
        seriesName,
        seasons 
      }
    }),

  // Get trending anime (optimized with viewCount + averageRating)
  getTrending: publicProcedure
    .query(async () => {
      const limit = 10
      
      // Use Prisma Accelerate caching
      const anime = await db.anime.findMany({
        where: {
          ...getContentFilter()
        },
        take: limit,
        orderBy: [
          { viewCount: 'desc' },
          { averageRating: 'desc' }
        ],
        select: {
          id: true,
          slug: true,
          title: true,
          titleEnglish: true,
          titleJapanese: true,
          titleSynonyms: true,
          description: true,
          year: true,
          rating: true,
          status: true,
          type: true,
          episodes: true,
          duration: true,
          season: true,
          coverImage: true,
          bannerImage: true,
          trailerUrl: true,
          viewCount: true,
          ratingCount: true,
          averageRating: true,
          genres: {
            select: {
              genre: {
                select: {
                  id: true,
                  name: true,
                  slug: true,
                  color: true,
                }
              }
            }
          }
        },
        ...getCacheStrategy(300) // 5 minutes - trending changes more frequently
      })

      return anime.map((item: typeof anime[0]) => ({
            id: item.id,
            slug: item.slug,
            title: item.title,
            titleEnglish: item.titleEnglish,
            titleJapanese: item.titleJapanese,
            titleSynonyms: item.titleSynonyms,
            description: item.description,
            year: item.year,
            rating: item.rating,
            status: item.status,
            type: item.type,
            episodes: item.episodes,
            duration: item.duration,
            season: item.season,
            coverImage: item.coverImage,
            bannerImage: item.bannerImage,
            trailerUrl: item.trailerUrl,
            genres: item.genres?.map((g: typeof item.genres[0]) => g.genre) || [],
            stats: {
              viewCount: item.viewCount,
              ratingCount: item.ratingCount,
              averageRating: item.averageRating
            }
          }))
    }),

  // Get all anime grouped by series (Crunchyroll-style)
  getAllSeries: publicProcedure
    .input(z.object({
      page: z.number().min(1).default(1),
      limit: z.number().min(1).max(100).default(20),
      search: z.string().optional(),
      genre: z.string().optional(),
      sortBy: z.enum(['rating', 'year', 'title']).default('rating'),
      sortOrder: z.enum(['asc', 'desc']).default('desc')
    }))
    .query(async ({ input }) => {
      const {
        page = 1,
        limit = 20,
        search,
        genre,
        sortBy = 'rating',
        sortOrder = 'desc'
      } = input
      
      // First, get all matching anime (not grouped yet)
      const where: any = {
        ...getContentFilter()
      }

      if (search) {
        where.OR = [
          { title: { contains: search, mode: Prisma.QueryMode.insensitive } },
          { titleEnglish: { contains: search, mode: Prisma.QueryMode.insensitive } },
          { description: { contains: search, mode: Prisma.QueryMode.insensitive } }
        ]
      }

      if (genre) {
        where.genres = {
          some: {
            genre: {
              OR: [
                { slug: { equals: genre.toLowerCase(), mode: Prisma.QueryMode.insensitive } },
                { name: { equals: genre, mode: Prisma.QueryMode.insensitive } }
              ]
            }
          }
        }
      }

      const allAnime = await db.anime.findMany({
        where,
        take: 500, // Reduced from 1000 for better performance
        orderBy: { averageRating: 'desc' },
        ...getCacheStrategy(600), // 10 minutes - series grouping doesn't change often
        select: {
          id: true,
          slug: true,
          title: true,
          titleEnglish: true,
          year: true,
          episodes: true,
          coverImage: true,
          averageRating: true,
          genres: {
            select: {
              genre: {
                select: {
                  id: true,
                  name: true,
                }
              }
            }
          }
        }
      })

      // Group into series
      const series = createSeriesEntries(allAnime.map((item: typeof allAnime[0]) => ({
        ...item,
        rating: item.averageRating,
        genres: item.genres?.map((g: typeof item.genres[0]) => g.genre) || []
      })))

      // Sort series
      const sortedSeries = series.sort((a, b) => {
        if (sortBy === 'rating') {
          return sortOrder === 'desc' ? (b.rating || 0) - (a.rating || 0) : (a.rating || 0) - (b.rating || 0)
        } else if (sortBy === 'year') {
          return sortOrder === 'desc' ? (b.year || 0) - (a.year || 0) : (a.year || 0) - (b.year || 0)
        } else {
          return sortOrder === 'desc' 
            ? (b.displayTitle || b.title).localeCompare(a.displayTitle || a.title)
            : (a.displayTitle || a.title).localeCompare(b.displayTitle || b.title)
        }
      })

      // Paginate
      const skip = (page - 1) * limit
      const paginatedSeries = sortedSeries.slice(skip, skip + limit)

      const result = {
        series: paginatedSeries,
        pagination: {
          page,
          limit,
          total: sortedSeries.length,
          pages: Math.ceil(sortedSeries.length / limit)
        }
      }
      
      // Result is already cached by Prisma Accelerate
      return result
    }),

  // Get genres (select only needed fields) - cached via Prisma Accelerate
  getGenres: publicProcedure
    .query(async () => {
      const genres = await db.genre.findMany({
        select: {
          id: true,
          name: true,
          slug: true,
          color: true,
        },
        orderBy: {
          name: 'asc'
        },
        ...getCacheStrategy(3600) // 1 hour - genres rarely change
      })

      return genres
    }),

})<|MERGE_RESOLUTION|>--- conflicted
+++ resolved
@@ -204,134 +204,11 @@
   if (childrensFilterConditions.length > 0) {
     conditions.push(...childrensFilterConditions)
   }
-<<<<<<< HEAD
-}
-
-// Configuration constants for children's show filtering
-// Uses shared filter configuration where applicable
-const CHILDRENS_DEMOGRAPHICS = ANIME_FILTERS.excludedDemographics
-const CHILDRENS_GENRES = ['Kids', ...ANIME_FILTERS.excludedGenres.filter(g => g.toLowerCase() !== 'hentai' && g.toLowerCase() !== 'erotica')]
-const CHILDRENS_RATINGS = ['G', 'PG'] // Include PG as it's often children's content
-const LONG_RUNNING_THRESHOLD_EPISODES = ANIME_FILTERS.longRunningThresholdEpisodes ?? 100
-const LONG_RUNNING_YEARS_OLD = ANIME_FILTERS.longRunningThresholdYears ?? 5
-const EDUCATIONAL_THEMES = ANIME_FILTERS.excludedThemes
-const MIN_QUALITY_RATING_FOR_EXCEPTION = 7.5 // Allow highly-rated anime even if they match children's criteria
-
-// Children's show filter to automatically exclude children's content, educational shows, and long-running children's series
-// Uses database metadata (demographics, genres, ratings, themes) instead of hardcoded title patterns
-// More sophisticated: allows exceptions for highly-rated anime and uses multiple indicators
-// Export for use in other routers (calendar, recommendations, etc.)
-export const getChildrensShowFilter = (): Prisma.AnimeWhereInput => {
-  const fiveYearsAgo = new Date()
-  fiveYearsAgo.setFullYear(fiveYearsAgo.getFullYear() - LONG_RUNNING_YEARS_OLD)
-=======
->>>>>>> de6ed89e
-
-  // Build the OR conditions for children's indicators
-  const childrensIndicators: Prisma.AnimeWhereInput[] = [
-    // Children's demographics
-    {
-      demographics: {
-        hasSome: CHILDRENS_DEMOGRAPHICS
-      }
-    },
-    // Children's genres
-    {
-      genres: {
-        some: {
-          genre: {
-            name: {
-              in: CHILDRENS_GENRES,
-              mode: Prisma.QueryMode.insensitive
-            }
-          }
-        }
-      }
-    },
-    // Children's ratings
-    {
-      rating: {
-        in: CHILDRENS_RATINGS,
-        mode: Prisma.QueryMode.insensitive
-      }
-    },
-    // Educational content
-    {
-      OR: [
-        {
-          themes: {
-            hasSome: EDUCATIONAL_THEMES
-          }
-        },
-        {
-          tags: {
-            hasSome: EDUCATIONAL_THEMES
-          }
-        }
-      ]
-    }
-  ]
-
-  // Add long-running children's shows filter if enabled
-  if (ANIME_FILTERS.excludeLongRunningChildrenShows !== false) {
-    childrensIndicators.push({
-      // Long-running low-quality series (high episode count + old + low rating + low popularity)
-      AND: [
-        { episodes: { gte: LONG_RUNNING_THRESHOLD_EPISODES } },
-        { startDate: { lte: fiveYearsAgo } },
-        {
-          OR: [
-            // Low rating
-            { averageRating: { lt: 6.5 } },
-            // Low popularity indicators
-            {
-              AND: [
-                { viewCount: { lt: 500 } },
-                { popularity: { lt: 500 } }
-              ]
-            }
-          ]
-        }
-      ]
-    })
-  }
 
   return {
-<<<<<<< HEAD
-    AND: [
-      // Exclude anime that match children's criteria UNLESS they're highly rated
-      {
-        NOT: {
-          AND: [
-            // Must match at least one children's indicator
-            {
-              OR: childrensIndicators
-            },
-            // BUT exclude if it's highly rated (exception for quality anime)
-            {
-              NOT: {
-                averageRating: { gte: MIN_QUALITY_RATING_FOR_EXCEPTION }
-              }
-            },
-            // AND exclude if it's very popular (exception for popular anime)
-            {
-              NOT: {
-                OR: [
-                  { viewCount: { gte: 2000 } },
-                  { popularity: { gte: 2000 } }
-                ]
-              }
-            }
-          ]
-        }
-      }
-    ]
-=======
     AND: conditions
->>>>>>> de6ed89e
   }
 }
-
 // Quality filter to exclude obscure anime that no one has heard of
 // Filters out low-quality anime based on rating, popularity, and view count
 // More nuanced approach: different thresholds for different eras and considers multiple quality indicators
